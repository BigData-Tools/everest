"""
This file is part of the everest project. 
See LICENSE.txt for licensing, CONTRIBUTORS.txt for contributor information.

Package initialization file.

Created on Dec 1, 2011.
"""

from everest.configuration import Configurator
from everest.root import RootFactory
from pyramid.threadlocal import get_current_registry


def app_factory(global_settings, **local_settings): # pylint: disable=W0613
<<<<<<< HEAD
    reg = get_current_registry()
    config = Configurator(registry=reg)
    config.hook_zca()
=======
    config = Configurator()
>>>>>>> 51191f5d
    config.setup_registry(settings=local_settings,
                          root_factory=RootFactory())
    return config.make_wsgi_app()<|MERGE_RESOLUTION|>--- conflicted
+++ resolved
@@ -9,17 +9,10 @@
 
 from everest.configuration import Configurator
 from everest.root import RootFactory
-from pyramid.threadlocal import get_current_registry
 
 
 def app_factory(global_settings, **local_settings): # pylint: disable=W0613
-<<<<<<< HEAD
-    reg = get_current_registry()
-    config = Configurator(registry=reg)
-    config.hook_zca()
-=======
     config = Configurator()
->>>>>>> 51191f5d
     config.setup_registry(settings=local_settings,
                           root_factory=RootFactory())
     return config.make_wsgi_app()